--- conflicted
+++ resolved
@@ -1,9 +1,6 @@
-<<<<<<< HEAD
+import time
 import traceback
-=======
-import time
 
->>>>>>> daccb3da
 from twisted.internet import reactor
 from twisted.internet.protocol import DatagramProtocol
 from twisted.internet.error import ConnectionDone
@@ -52,23 +49,12 @@
     events.resumeReceivingMetrics.removeHandler(self.resumeReceiving)
 
   def metricReceived(self, metric, datapoint):
-<<<<<<< HEAD
-    if datapoint[1] == datapoint[1]: # filter out NaN values
-      events.metricReceived(metric, datapoint)
-=======
-    if BlackList and metric in BlackList:
-      instrumentation.increment('blacklistMatches')
-      return
-    if WhiteList and metric not in WhiteList:
-      instrumentation.increment('whitelistRejects')
-      return
     if datapoint[1] != datapoint[1]: # filter out NaN values
       return
     if int(datapoint[0]) == -1: # use current time if none given: https://github.com/graphite-project/carbon/issues/54
       datapoint = (time.time(), datapoint[1])
     
     events.metricReceived(metric, datapoint)
->>>>>>> daccb3da
 
 
 class MetricLineReceiver(MetricReceiver, LineOnlyReceiver):
