--- conflicted
+++ resolved
@@ -63,10 +63,6 @@
   def getDestinations(self, metric):
     key = self.getKey(metric)
 
-<<<<<<< HEAD
-    for count,node in enumerate(self.ring.get_nodes(key)):
-      if count == self.replication_factor:
-=======
     used_servers = set()
     for (server, instance) in self.ring.get_nodes(key):
       if server in used_servers:
@@ -77,7 +73,6 @@
         yield (server, port, instance)
 
       if len(used_servers) >= self.replication_factor:
->>>>>>> d8e81e4f
         return
       (server, instance) = node
       port = self.instance_ports[ (server, instance) ]
