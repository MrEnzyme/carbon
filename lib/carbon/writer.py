"""Copyright 2009 Chris Davis

Licensed under the Apache License, Version 2.0 (the "License");
you may not use this file except in compliance with the License.
You may obtain a copy of the License at

   http://www.apache.org/licenses/LICENSE-2.0

Unless required by applicable law or agreed to in writing, software
distributed under the License is distributed on an "AS IS" BASIS,
WITHOUT WARRANTIES OR CONDITIONS OF ANY KIND, either express or implied.
See the License for the specific language governing permissions and
limitations under the License."""


import os
import time
from os.path import exists, dirname

from carbon import state
from carbon.cache import MetricCache
<<<<<<< HEAD
from carbon.storage import getFilesystemPath, loadStorageSchemas,\
    loadAggregationSchemas
from carbon.conf import settings
=======
from carbon.conf import settings, load_storage_rules
>>>>>>> 5505662d
from carbon import log, events, instrumentation

from twisted.internet import reactor
from twisted.internet.task import LoopingCall
from twisted.application.service import Service


<<<<<<< HEAD
lastCreateInterval = 0
createCount = 0
schemas = loadStorageSchemas()
agg_schemas = loadAggregationSchemas()
CACHE_SIZE_LOW_WATERMARK = settings.MAX_CACHE_SIZE * 0.95


def optimalWriteOrder():
  """Generates metrics with the most cached values first and applies a soft
  rate limit on new metrics"""
  global lastCreateInterval
  global createCount
  metrics = MetricCache.counts()

  t = time.time()
  metrics.sort(key=lambda item: item[1], reverse=True)  # by queue size, descending
  log.debug("Sorted %d cache queues in %.6f seconds" % (len(metrics),
                                                        time.time() - t))

  for metric, queueSize in metrics:
    if state.cacheTooFull and MetricCache.size < CACHE_SIZE_LOW_WATERMARK:
      events.cacheSpaceAvailable()

    dbFilePath = getFilesystemPath(metric)
    dbFileExists = exists(dbFilePath)

    if not dbFileExists:
      createCount += 1
      now = time.time()

      if now - lastCreateInterval >= 60:
        lastCreateInterval = now
        createCount = 1

      elif createCount >= settings.MAX_CREATES_PER_MINUTE:
        # dropping queued up datapoints for new metrics prevents filling up the entire cache
        # when a bunch of new metrics are received.
        try:
          MetricCache.pop(metric)
        except KeyError:
          pass

        continue

    try:  # metrics can momentarily disappear from the MetricCache due to the implementation of MetricCache.store()
      datapoints = MetricCache.pop(metric)
    except KeyError:
      log.msg("MetricCache contention, skipping %s update for now" % metric)
      continue  # we simply move on to the next metric when this race condition occurs

    yield (metric, datapoints, dbFilePath, dbFileExists)


def writeCachedDataPoints():
  "Write datapoints until the MetricCache is completely empty"
  updates = 0
  lastSecond = 0

  while MetricCache:
    dataWritten = False

    for (metric, datapoints, dbFilePath, dbFileExists) in optimalWriteOrder():
      dataWritten = True

      if not dbFileExists:
        archiveConfig = None
        xFilesFactor, aggregationMethod = None, None

        for schema in schemas:
          if schema.matches(metric):
            log.creates('new metric %s matched schema %s' % (metric, schema.name))
            archiveConfig = [archive.getTuple() for archive in schema.archives]
            break

        for schema in agg_schemas:
          if schema.matches(metric):
            log.creates('new metric %s matched aggregation schema %s' % (metric, schema.name))
            xFilesFactor, aggregationMethod = schema.archives
            break

        if not archiveConfig:
          raise Exception("No storage schema matched the metric '%s', check your storage-schemas.conf file." % metric)

        dbDir = dirname(dbFilePath)
        try:
            os.makedirs(dbDir, 0755)
        except OSError as e:
            log.err("%s" % e)
        log.creates("creating database file %s (archive=%s xff=%s agg=%s)" %
                    (dbFilePath, archiveConfig, xFilesFactor, aggregationMethod))
        whisper.create(dbFilePath, archiveConfig, xFilesFactor, aggregationMethod, settings.WHISPER_SPARSE_CREATE, settings.WHISPER_FALLOCATE_CREATE)
        instrumentation.increment('creates')

=======
stats = ('total', 'min', 'max', 'avg')
instrumentation.configure_stats('writer.create_microseconds', stats)
instrumentation.configure_stats('writer.write_microseconds', stats)
instrumentation.configure_stats('writer.datapoints_per_write', ('min', 'max', 'avg'))
instrumentation.configure_counters([
  'writer.create_ratelimit_exceeded',
  'writer.metrics_created',
  'writer.metric_create_errors',
  'writer.datapoints_written',
  'writer.write_operations',
  'writer.write_ratelimit_exceeded',
  'writer.write_errors',
  'writer.cache_full_events',
  'writer.cache_queries',
])

ONE_MILLION = 1000000 # I hate counting zeroes


class RateLimit(object):
  def __init__(self, limit, seconds):
    self.limit = limit
    self.seconds = seconds
    self.counter = 0
    self.next_reset = time.time() + seconds

  @property
  def exceeded(self):
    return self.counter > self.limit

  def check(self):
    if time.time() >= self.next_reset:
      self.reset()

  def reset(self):
    self.counter = 0
    now = int(time.time())
    if now % self.seconds:
      current_interval = now - (now % self.seconds)
    else:
      current_interval = now
    self.next_reset = current_interval + self.seconds

  def increment(self, value=1):
    self.check()
    self.counter += value

  def wait(self):
    self.check()
    delay = self.next_reset - time.time()
    if delay > 0:
      time.sleep(delay)
      self.reset()


write_ratelimit = RateLimit(settings.MAX_WRITES_PER_SECOND, 1)
create_ratelimit = RateLimit(settings.MAX_CREATES_PER_MINUTE, 60)


def write_cached_datapoints():
  database = state.database

  for (metric, datapoints) in MetricCache.drain():
    if write_ratelimit.exceeded:
      #log.writes("write ratelimit exceeded")
      instrumentation.increment('writer.write_ratelimit_exceeded')
      write_ratelimit.wait()

    if not database.exists(metric):
      if create_ratelimit.exceeded:
        instrumentation.increment('writer.create_ratelimit_exceeded')
        #log.creates("create ratelimit exceeded")
        # See if it's time to reset the counter in lieu of of a wait()
        create_ratelimit.check()
        continue # we *do* want to drop the datapoint here.

      metadata = determine_metadata(metric)
      metadata_string = ' '.join(['%s=%s' % item for item in sorted(metadata.items())])
>>>>>>> 5505662d
      try:
        t = time.time()
        database.create(metric, **metadata)
        create_micros = (time.time() - t) * ONE_MILLION
      except:
        log.creates("database create operation failed: %s" % metric)
        instrumentation.increment('writer.create_errors')
        raise
      else:
        create_ratelimit.increment()
        instrumentation.increment('writer.metrics_created')
        instrumentation.append('writer.create_microseconds', create_micros)
        log.creates("created new timeseries in %d microseconds: %s {%s}" %
                    (create_micros, metric, metadata_string))

    try:
      t = time.time()
      database.write(metric, datapoints)
      write_micros = (time.time() - t) * ONE_MILLION
    except:
      log.err("database write operation failed")
      instrumentation.increment('writer.write_errors')
    else:
      write_ratelimit.increment()
      instrumentation.increment('writer.datapoints_written', len(datapoints))
      instrumentation.append('writer.datapoints_per_write', len(datapoints))
      instrumentation.increment('writer.write_operations')
      instrumentation.append('writer.write_microseconds', write_micros)

      if settings.LOG_WRITES:
        log.writes("wrote %d datapoints to %s in %d microseconds" %
                   (len(datapoints), metric, write_micros))


<<<<<<< HEAD
        if thisSecond != lastSecond:
          lastSecond = thisSecond
          updates = 0
        else:
          updates += 1
          if updates >= settings.MAX_UPDATES_PER_SECOND:
            time.sleep(int(t2 + 1) - t2)
=======
def determine_metadata(metric):
  # Determine metadata from storage rules
  metadata = {}
  for rule in settings.STORAGE_RULES:
    if rule.matches(metric):
      rule.set_defaults(metadata)
>>>>>>> 5505662d

  return metadata


def write_forever():
  while reactor.running:
    try:
      write_cached_datapoints()
    except:
      log.err()

    time.sleep(1)  # The writer thread only sleeps when the cache is empty or an error occurs


def reload_storage_rules():
  try:
    settings['STORAGE_RULES'] = load_storage_rules(settings)
  except:
    log.msg("Failed to reload storage schemas")
    log.err()

<<<<<<< HEAD

def reloadAggregationSchemas():
  global agg_schemas
  try:
    agg_schemas = loadAggregationSchemas()
  except:
    log.msg("Failed to reload aggregation schemas")
    log.err()

=======
>>>>>>> 5505662d

def shutdownModifyUpdateSpeed():
    try:
        settings.MAX_UPDATES_PER_SECOND = settings.MAX_UPDATES_PER_SECOND_ON_SHUTDOWN
        log.msg("Carbon shutting down.  Changed the update rate to: " + str(settings.MAX_UPDATES_PER_SECOND_ON_SHUTDOWN))
    except KeyError:
        log.msg("Carbon shutting down.  Update rate not changed")


class WriterService(Service):
    def __init__(self):
        self.reload_task = LoopingCall(reload_storage_rules)

    def startService(self):
<<<<<<< HEAD
        self.storage_reload_task.start(60, False)
        self.aggregation_reload_task.start(60, False)
        reactor.addSystemEventTrigger('before', 'shutdown', shutdownModifyUpdateSpeed)
        reactor.callInThread(writeForever)
=======
        self.reload_task.start(60, False)
        reactor.callInThread(write_forever)
>>>>>>> 5505662d
        Service.startService(self)

    def stopService(self):
        self.reload_task.stop()
        Service.stopService(self)<|MERGE_RESOLUTION|>--- conflicted
+++ resolved
@@ -19,13 +19,7 @@
 
 from carbon import state
 from carbon.cache import MetricCache
-<<<<<<< HEAD
-from carbon.storage import getFilesystemPath, loadStorageSchemas,\
-    loadAggregationSchemas
-from carbon.conf import settings
-=======
 from carbon.conf import settings, load_storage_rules
->>>>>>> 5505662d
 from carbon import log, events, instrumentation
 
 from twisted.internet import reactor
@@ -33,7 +27,6 @@
 from twisted.application.service import Service
 
 
-<<<<<<< HEAD
 lastCreateInterval = 0
 createCount = 0
 schemas = loadStorageSchemas()
@@ -127,7 +120,6 @@
         whisper.create(dbFilePath, archiveConfig, xFilesFactor, aggregationMethod, settings.WHISPER_SPARSE_CREATE, settings.WHISPER_FALLOCATE_CREATE)
         instrumentation.increment('creates')
 
-=======
 stats = ('total', 'min', 'max', 'avg')
 instrumentation.configure_stats('writer.create_microseconds', stats)
 instrumentation.configure_stats('writer.write_microseconds', stats)
@@ -206,7 +198,6 @@
 
       metadata = determine_metadata(metric)
       metadata_string = ' '.join(['%s=%s' % item for item in sorted(metadata.items())])
->>>>>>> 5505662d
       try:
         t = time.time()
         database.create(metric, **metadata)
@@ -241,22 +232,12 @@
                    (len(datapoints), metric, write_micros))
 
 
-<<<<<<< HEAD
-        if thisSecond != lastSecond:
-          lastSecond = thisSecond
-          updates = 0
-        else:
-          updates += 1
-          if updates >= settings.MAX_UPDATES_PER_SECOND:
-            time.sleep(int(t2 + 1) - t2)
-=======
 def determine_metadata(metric):
   # Determine metadata from storage rules
   metadata = {}
   for rule in settings.STORAGE_RULES:
     if rule.matches(metric):
       rule.set_defaults(metadata)
->>>>>>> 5505662d
 
   return metadata
 
@@ -278,20 +259,8 @@
     log.msg("Failed to reload storage schemas")
     log.err()
 
-<<<<<<< HEAD
-
-def reloadAggregationSchemas():
-  global agg_schemas
-  try:
-    agg_schemas = loadAggregationSchemas()
-  except:
-    log.msg("Failed to reload aggregation schemas")
-    log.err()
-
-=======
->>>>>>> 5505662d
-
-def shutdownModifyUpdateSpeed():
+
+def shutdown_modify_update_speed():
     try:
         settings.MAX_UPDATES_PER_SECOND = settings.MAX_UPDATES_PER_SECOND_ON_SHUTDOWN
         log.msg("Carbon shutting down.  Changed the update rate to: " + str(settings.MAX_UPDATES_PER_SECOND_ON_SHUTDOWN))
@@ -304,15 +273,9 @@
         self.reload_task = LoopingCall(reload_storage_rules)
 
     def startService(self):
-<<<<<<< HEAD
-        self.storage_reload_task.start(60, False)
-        self.aggregation_reload_task.start(60, False)
+        self.reload_task.start(60, False)
         reactor.addSystemEventTrigger('before', 'shutdown', shutdownModifyUpdateSpeed)
-        reactor.callInThread(writeForever)
-=======
-        self.reload_task.start(60, False)
         reactor.callInThread(write_forever)
->>>>>>> 5505662d
         Service.startService(self)
 
     def stopService(self):
